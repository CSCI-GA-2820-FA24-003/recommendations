--- conflicted
+++ resolved
@@ -245,7 +245,7 @@
         self.assertEqual(response.status_code, status.HTTP_204_NO_CONTENT)
         self.assertEqual(len(response.data), 0)
 
-<<<<<<< HEAD
+
     def test_delete_recommendation_db_error(self):
         """It should return 500 Internal Server Error when a database error occurs during delete"""
         test_recommendation = self._create_recommendations(1)[0]
@@ -282,8 +282,6 @@
             data = response.get_json()
             self.assertIn("An unexpected error occurred", data["message"])
 
-=======
->>>>>>> c6496f0f
     # ----------------------------------------------------------
     # TEST LIST
     # ----------------------------------------------------------
@@ -293,7 +291,6 @@
         response = self.client.get(BASE_URL)
         self.assertEqual(response.status_code, status.HTTP_200_OK)
         data = response.get_json()
-<<<<<<< HEAD
         self.assertEqual(len(data), 5)
 
     def test_get_all_recommendations(self):
@@ -621,7 +618,4 @@
 
             # Check that the correct error message is returned
             data = response.get_json()
-            self.assertIn("An unexpected error occurred", data["message"])
-=======
-        self.assertEqual(len(data), 5)
->>>>>>> c6496f0f
+            self.assertIn("An unexpected error occurred", data["message"])